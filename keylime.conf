[general]
#=============================================================================

# Turn on or off TLS keylime wide
enable_tls = True

# Turn on or off DNS hostname checking for TLS certificates.
tls_check_hostnames = False

# Set which provider you want for the generation of certificates
# Valid options are 'cfssl' or 'openssl'  For cfssl to work, you must have the
# go binary installed in your path or in /usr/local/
# Revocation list generation is only supported by cfssl
ca_implementation = openssl

#=============================================================================
[cloud_agent]
#=============================================================================

# The Agent's IP address and port used to communicate with other services 
# as well as a bind address for the agent server.
cloudagent_ip = 127.0.0.1
cloudagent_port = 9002

# What is the name of the rsa key that keylime should use for protecting
# shares of U/V
rsa_keyname = tci_rsa_key

# What filename in /var/lib/keylime/secure should the encryption key be placed
enc_keyname = derived_tci_key

# What filename in /var/lib/keylime/secure should the optional decrypted
# payload be placed
dec_payload_file = decrypted_payload

# The size of the memory backed tmpfs partition where keylime stores crypto keys
# use syntax that mount would accept as a size parameter for tmpfs
# the default below sets it to 1 megabyte
secure_size = 1m

# Use this option to set the TPM ownerpassword to something you want to use.
# Set it to "generate" if you want keylime to choose a random owner password
# for you
tpm_ownerpassword = keylime

# Set to true to allow the cloud_agent to automatically extract a zip file in
# the delivered payload after it has been decrypted.  It will be decrypted to
# a folder unzipped in /var/lib/keylime/secure.  Note the limits on the size
# of the tmpfs partition above with secure_size option
extract_payload_zip = True

# Set the agent's uuid to the given value.
# Set to 'openstack', it will try to get the uuid from the metadata service
# If you set this to 'generate', keylime will create a random uuid
# If you set this to 'hash_ek', keylime will set the UUID to the result
# of SHA256(public EK in PEM format)
agent_uuid = D432FBB3-D2F1-4A97-9EF7-75BD81C00000

# Whether to listen for revocation notifications from the verifier
listen_notfications = True

# Path to the certificate to verify revocation messages received from the
# verifier.  path is relative to /var/lib/keylime
# If set to "default", keylime will use the file RevocationNotifier-cert.crt
# from the unzipped contents provided by the tenant
revocation_cert = default

# Comma separated list of python scripts to run upon receiving a revocation
# message. Keylime will verify the signature first, then call these python
# scripts with the json revocation message.  The scripts must be located in
# revocation_actions directory
#
# Keylime will also get the list of revocation actions from the file
# action_list in the unzipped contents provided by the verifier
# all actions must be named local_action_[some name]
revocation_actions=

# A script to execute after unzipping the tenant payload.  This is like
# cloud-init lite =)  Keylime will run it with a /bin/sh environment with
# a working directory of /var/lib/keylime/secure/unzipped
payload_script=autorun.sh

# Jason @henn made be do it! he wanted a way for keylime to measure the
# delivered payload into a pcr of choice.  specify a PCR number to turn it on
# set to -1 or any negative or out of range PCR value to turn off
measure_payload_pcr=-1

# How long to wait between failed attempts to communicate with the tpm in
# seconds.  floating point values accepted here
retry_interval = 1

# Integer number of retries to communicate with the tpm before giving up
max_retries = 10

# TPM2-specific options, allow customizing default algorithms to use.
# specify the default crypto algorithms to use with a TPM2 for this agent
#
# Currently accepted values include:
# hashing: sha512, sha384, sha256 or sha1
# encryption: ecc or rsa
# signing: rsassa, rsapss, ecdsa, ecdaa or ecschnorr
tpm_hash_alg = sha256
tpm_encryption_alg = rsa
tpm_signing_alg = rsassa

<<<<<<< HEAD
# If an EK was already created on the TPM (e.g., with "tpm2_createek") and
# keylime should just use it, just change from "generate" to the actual 
# EK handle (e.g. "0x81000000"). The keylime agent will not try to create a
# new EK upon startup, and neither will flush it upon exit
ek_handle = generate
=======
# If an EK is already present on the TPM (e.g., with "tpm2_createek") and
# you require keylime to use this EK, change "generate" to the actual EK 
# handle (e.g. "0x81000000"). The keylime agent will then not attempt to 
# create a new EK upon startup, and neither will it flush the EK upon exit
ek_handle = generate

>>>>>>> 0a921fa4
#=============================================================================
[cloud_verifier]
#=============================================================================

# The cloud verifier IP address and port used to communicate with other services
# as well as a bind address for the verifier server.
cloudverifier_ip = 127.0.0.1
cloudverifier_port = 8881

# Cloud Verifier TLS options.  This is for authenticating the CV itself,
# authenticating the users of the CV and securing the transmission of keys
#
# tls_dir option sets directory in /var/lib/keylime/ to put CA certificates
# and files for TLS.
# Set to "generate" to automatically generate a CA/certificates in dir cv_ca
# If set to "generate":  ca_cert, my_cert, and private_key must be "default"
# If you specify generate, you can manage the CA that the verifier will create
# using keylime_ca -d /var/lib/keylime/cv_ca/
tls_dir = generate

# The filename (in tls_dir) of the CA cert for verifying client certificates
ca_cert = default

# The filename (in tls_dir) of the cloud verifier certificate and private key
# The following two options also take the string "default" to find a files
# with names <fully_qualified_name>-cert.crt and
# <fully_qualified_name>-public.pem for cert and private key respectively
my_cert = default
private_key = default

# Set the password to Decrypt the private key file.  this should be set to a
# strong password
# If tls_dir=generate, this password will also be used to protect the
# generated CA private key
private_key_pw = default

# Registrar client TLS options. This allows the CV to authenticate the
# registar before asking for AIKs
# This option sets the directory where the CA certificate for the registrar
# can be found
# Use "default" to use 'reg_ca' (this points it to the directory automatically
# created by the registrar if it is set to "generate"
# Use "CV" to use 'cv_ca', the directory automatically created (and shared
# with the registar) by the CV
registrar_tls_dir = CV

# The following three options set the filenames in tls_dir where the CA
# certificate, client certificate, and client private key file are
# if tls_dir = default, then default values will be used for ca_cert =
# cacert.pem, my_cert = client-cert.crt, and private_key = client-private.pem
registrar_ca_cert = default
registrar_my_cert = default
registrar_private_key = default

# Set the password to decrypt the private key file.  this should be set to a
# strong password
# If you are using the auto generated keys from the CV, set the same password
# here as you did for private_key_pw in the [cloud_verifier] section
registrar_private_key_pw = default

# Database URL Configuration
# See document [here] for instructions on using different database configurations
# The default is sqlite and will be situated at "/var/lib/keylime/cv_data.sqlite"
drivername = sqlite
username = ''
password = ''
host = ''
port = ''
database = cv_data.sqlite
query = ''


# Number of worker processes to use for the cloud verifier
# Set to 0 to create one worker per processor
multiprocessing_pool_num_workers = 0

# How long to wait between failed attempts to connect to an cloud agent in
# seconds.  floating point values accepted here
retry_interval = 1

# Integer number of retries to connect to an agent before giving up
max_retries = 10

# Time between integrity measurement checks in seconds.  Set to 0 to do as
# fast as possible.  Floating point values accepted here
quote_interval = 2

# Whether to turn on the zero mq based revocation notifier system
# currently this only works if you are using keylime-CA
revocation_notifier = True

# The revocation notifier IP address and port used to start the revocation service.
# If the revocation_notifier is true, then the verifier automatically
# starts revocation service.
revocation_notifier_ip = 127.0.0.1
revocation_notifier_port = 8992

#=============================================================================
[tenant]
#=============================================================================

# Tenant client TLS options.  This is for authenticating the CV itself and
# proving that the tenant can talk to the CV.
# tls_dir option sets directory in /var/lib/keylime/ to find client
# certificates for talking to the CV.
# and files for TLS.
# set to default to use the CA setup by the cloud_verifier on the same machine
# files will be in /var/lib/keylime/cv_ca/
tls_dir = default

# the following three options set the filenames in tls_dir where the CA
# certificate, client certificate, and client private key file are
# if tls_dir = default, then default values will be used for ca_cert =
# cacert.pem, my_cert = client-cert.crt, and private_key = client-private.pem
ca_cert = default
my_cert = default
private_key = default

#EK certificate storage location
tpm_cert_store = /var/lib/keylime/tpm_cert_store/

# set the password to decrypt the private key file.  this should be set to a
# strong password
# if you are using the auto generated keys from the CV, set the same password
# here as you did for private_key_pw in the [cloud_verifier] section
private_key_pw = default

# Registrar client TLS options.  this allows the tenant to authenticate the
# registar before asking for AIKs
# this option sets the directory where the CA certificate for the registrar
# can be found
# use "default" to use 'reg_ca' (this points it to the directory automatically
# created by the registrar if it is set to "generate"
# use "CV" to use 'cv_ca', the directory automatically created (and shared
# with the registar) by the CV
registrar_tls_dir = CV
# the following three options set the filenames in tls_dir where the CA
# certificate, client certificate, and client private key file are
# if tls_dir = default, then default values will be used for ca_cert =
# cacert.pem, my_cert = client-cert.crt, and private_key = client-private.pem
registrar_ca_cert = default
registrar_my_cert = default
registrar_private_key = default

# set the password to decrypt the private key file.  this should be set to a
# strong password
# if you are using the auto generated keys from the CV, set the same password
# here as you did for private_key_pw in the [cloud_verifier] section
registrar_private_key_pw = default

# max size of payload the tenant will take in bytes (default 1 megabyte)
# make sure this matches with secure_size param in the [cloud_agent] section.
# don't send things bigger than the tmpfs where they will be decrypted
max_payload_size = 1048576

# TPM policies are json structures that takes a list of accepted pcr values
# and will match any in the list for that pcr.  These can be a mixture of any
# hashing algorithms, potentially of varying digest lengths (default policy
# below supports SHA1, SHA-256 and SHA-512)
# note that you can't set a policy on PCR10 and PCR16 because
# keylime uses them internally
tpm_policy = {"22":["0000000000000000000000000000000000000001","0000000000000000000000000000000000000000000000000000000000000001","000000000000000000000000000000000000000000000000000000000000000000000000000000000000000000000001","ffffffffffffffffffffffffffffffffffffffff","ffffffffffffffffffffffffffffffffffffffffffffffffffffffffffffffff","ffffffffffffffffffffffffffffffffffffffffffffffffffffffffffffffffffffffffffffffffffffffffffffffff"],"15":["0000000000000000000000000000000000000000","0000000000000000000000000000000000000000000000000000000000000000","000000000000000000000000000000000000000000000000000000000000000000000000000000000000000000000000"]}

# Same as tpm_policy but for virtual PCRs
vtpm_policy = {"23":["ffffffffffffffffffffffffffffffffffffffff","0000000000000000000000000000000000000000"],"15":"0000000000000000000000000000000000000000"}

# specify the file containing whitelists for processing Linux IMA white lists
# this file is used if tenant provides "default" as the IMA whitelist file
# this file should be in the form
# SHA1sum path_to_file
ima_whitelist = whitelist.txt

# specify a file containing paths that should be ignored by IMA
# use with great caution as it will affect the security of IMA
ima_excludelist = exclude.txt

# specify the acceptable crypto algorithms to use with the TPM for this agent.
# only algorithms specified below will be allowed for usage by an agent.  if a
# agent uses an algorithm not specified here, it will fail validation
#
# currently accepted values include:
# hashing: sha512, sha384, sha256 and sha1
# encryption: ecc and rsa
# signing: rsassa, rsapss, ecdsa, ecdaa and ecschnorr
#
# NOTE: the TPM 1.2 standard only supports sha1 hashing, rsa encryption and
# rsassa signing protocols, therefore these are required for agents with
# TPM 1.2 being used
accept_tpm_hash_algs = sha512,sha384,sha256,sha1
accept_tpm_encryption_algs = ecc,rsa
accept_tpm_signing_algs = ecschnorr,rsassa

# how long to wait between failed attempts to connect to a cloud agent in
# seconds.  floating point values accepted here
retry_interval = 1

# integer number of retries to connect to a agent before giving up
max_retries = 10

# tell the tenant whether to require an EK certificate from the TPM.
# if set to False the tenant will ignore EK certificates entirely
#
# WARNING SETTING THIS OPTION TO FALSE IS VERY DANGEROUS!!!!!
#
# If you disable this check, then you may not be talking to a real TPM.
# All the security guarantees of keylime rely upon the security of the EK
# and the assumption that you are talking to a spec-compliant and honest TPM.
# some physical TPMs do not have EK certificates, so you may need to set
# this to False for some deployments.  If you do set it to False, you
# MUST use the ek_check_script option below to specify a script that will
# check the provided EK against a whitelist for the environment that has
# been collected in a trustworthy way.  For example, the cloud provider
# might provide a signed list of EK public key hashes.  Then you could write
# an ek_check_script that checks the signature of the whitelist and then
# compares the hash of the given EK with the whistlist
require_ek_cert = True

# Optional script to execute to check the EK and/or EK certificate against a
# whitelist or any other additional EK processing you want to do. Runs in
# /var/lib/keylime. You call also specify an absolute path to the script.
# script should return 0 if the EK or EK certificate are valid.  Any other
# return value will invalidate the tenant quote check and prevent
# bootstrapping a key.
#
# The various keys are passed to the script via environment variables:
# EK - contains a PEM encoded version of the public ek
# EK_CERT - contains a DER encoded  ek certificate if one is available.
# PROVKEYS - contains a json document containing ek, ekcert, and aik from the
# provider.  ek and aik are in PEM format.  The ekcert is in base64 encoded
# DER format.
#
# set to blank to disable this check.  See warning above if require_ek_cert
# is False
ek_check_script=

#=============================================================================
[registrar]
#=============================================================================

# The registrar's IP address and port used to communicate with other 
# services as well as a bind address for the registrar server.
registrar_ip = 127.0.0.1
registrar_port = 8890
registrar_tls_port = 8891

# Used for Xen vTPM
provider_registrar_port = 8990
provider_registrar_tls_port = 8991
provider_registrar_ip = 127.0.0.1

# Registrar TLS options.  This is for authenticating the registrar to clients
# who want to query AIKs
#
# tls_dir option sets directory in /var/lib/keylime/ to put CA certificates
# and files for TLS.
# Set to "generate" to automatically generate a CA/certificates in dir reg_ca
# If you specify generate, you can manage the CA that the verifier will create
# using keylime_ca -d /var/lib/keylime/reg_ca/
#
# Set to "CV" to share the CA with the cloud verifier (which must be run first
# once before starting the registrar so it can generate the keys)
tls_dir = CV

# The filename (in tls_dir) of the CA cert for for the registrar's
ca_cert = default

# The filename (in tls_dir) of the registrar certificate and private key
# The following two options also take the string "default" to find a files
# with names <fully_qualified_name>-cert.crt and
# <fully_qualified_name>-public.pem for cert and private key respectively
my_cert = default
private_key = default

# Set the password to decrypt the private key file. This should be set to a
# strong password
# If tls_dir=generate, this password will also be used to protect the
# generated CA private key
private_key_pw = default

# Registrar client TLS options.  this allows the registrar to authenticate the
# provider registrar before asking for AIKs
# This option sets the directory where the CA certificate for the provider
# registrar can be found
# Use "default" to use 'reg_ca' (this points it to the directory automatically
# created by the registrar if it is set to "generate"
# Use "CV" to use 'cv_ca', the directory automatically created (and shared
# with the registar) by the CV
registrar_tls_dir = CV

# The following three options set the filenames in tls_dir where the CA
# certificate, client certificate, and client private key file are
# If tls_dir = default, then default values will be used for ca_cert =
# cacert.pem, my_cert = client-cert.crt, and private_key = client-private.pem
registrar_ca_cert = default
registrar_my_cert = default
registrar_private_key = default

# Set the password to decrypt the private key file.  this should be set to a
# strong password
# If you are using the auto generated keys from the CV, set the same password
# here as you did for private_key_pw in the [cloud_verifier] section
registrar_private_key_pw = default


# Database URL Configuration
# See document [here] for instructions on using different database configurations
# The default is sqlite and will be situated at "/var/lib/keylime/reg_data.sqlite"
drivername = sqlite
username = ''
password = ''
host = ''
port = ''
database = reg_data.sqlite
query = ''

# The file to use for SQLite persistence of provider hypervisor data
prov_db_filename = provider_reg_data.sqlite

#=============================================================================
[ca]
#=============================================================================

# These options set the metadata into the certificates that the keylime_ca
# utility will use when creating certificates and CAs.
# These options are also used by the verifier and registrar when using the
# tls_dir=generate option
# the below options are pretty self explanatory X509 stuff.
cert_country=US
cert_ca_name=keylime certificate authority
cert_state=MA
cert_locality=Lexington
cert_organization=MITLL
cert_org_unit=53
cert_ca_lifetime=3650
cert_lifetime=365
cert_bits=2048

# This setting allows you to specify where your CRL will be hosted
# Insert the relevant URL
# Use "default" to use the tenant machine FQDN as the CRL distribution point.
# Use "default" with caution as it will use the result python's
# socket.getfqdn() as the hostname. This may not be a properly resolvable
# DNS name in which case you need to specify a hostname where you will
# run the revocation listener (see below)
#
# You can then use keylime_ca -c listen -n ca/RevocationNotifier-cert.crt
cert_crl_dist=http://localhost:38080/crl

# If the provider for certificate generation is CFSSL, then the HTTP-based 
# API server will run at this address and port.
cfssl_ip = 127.0.0.1
cfssl_port = 8888

#=============================================================================
[webapp]
#=============================================================================

webapp_ip = 127.0.0.1
webapp_port = 443

#=============================================================================
# GLOBAL LOGGING CONFIGURATION
#=============================================================================

# The only thing really to change here is the default log levels for either
# console or keylime loggers

[loggers]
keys = root,keylime

[handlers]
keys = consoleHandler

[formatters]
keys = formatter

[formatter_formatter]
format = %(asctime)s.%(msecs)03d - %(name)s - %(levelname)s - %(message)s
datefmt = %Y-%m-%d %H:%M:%S

[logger_root]
level = INFO
handlers = consoleHandler

[handler_consoleHandler]
class = StreamHandler
level = INFO
formatter = formatter
args = (sys.stdout,)

[logger_keylime]
level = INFO
qualname = keylime
handlers =<|MERGE_RESOLUTION|>--- conflicted
+++ resolved
@@ -103,20 +103,12 @@
 tpm_encryption_alg = rsa
 tpm_signing_alg = rsassa
 
-<<<<<<< HEAD
-# If an EK was already created on the TPM (e.g., with "tpm2_createek") and
-# keylime should just use it, just change from "generate" to the actual 
-# EK handle (e.g. "0x81000000"). The keylime agent will not try to create a
-# new EK upon startup, and neither will flush it upon exit
-ek_handle = generate
-=======
 # If an EK is already present on the TPM (e.g., with "tpm2_createek") and
 # you require keylime to use this EK, change "generate" to the actual EK 
 # handle (e.g. "0x81000000"). The keylime agent will then not attempt to 
 # create a new EK upon startup, and neither will it flush the EK upon exit
 ek_handle = generate
 
->>>>>>> 0a921fa4
 #=============================================================================
 [cloud_verifier]
 #=============================================================================
