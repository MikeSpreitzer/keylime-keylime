--- conflicted
+++ resolved
@@ -20,13 +20,6 @@
 violate any copyrights that exist in this work.
 '''
 
-<<<<<<< HEAD
-
-=======
-import cmd_exec
-import common
-import keylime_logging
->>>>>>> 2d151bc1
 import os
 import configparser
 
