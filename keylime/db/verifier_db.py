'''
SPDX-License-Identifier: Apache-2.0
Copyright 2020 Luke Hinds (lhinds@redhat.com), Red Hat, Inc.
'''

from sqlalchemy.ext.declarative import declarative_base
from sqlalchemy import Column, String, Integer, PickleType, Text

try:
    import simplejson as json
except ImportError:
    raise("Simplejson is mandatory, please install")

Base = declarative_base()


class JSONPickleType(PickleType):
    impl = Text


class VerfierMain(Base):
    __tablename__ = 'verifiermain'
    agent_id = Column(String(80),
                      primary_key=True)
    v = Column(String(45))
    ip = Column(String(15))
    port = Column(Integer)
    operational_state = Column(Integer)
    public_key = Column(String(500))
    tpm_policy = Column(String(1000))
    vtpm_policy = Column(String(1000))
    meta_data = Column(String(200))
<<<<<<< HEAD
#    ima_whitelist = Column(String(16150))
#    ima_whitelist = Column(String)
=======
>>>>>>> c867e319
    ima_whitelist = Column(Text(429400000))
    revocation_key = Column(String(2800))
    tpm_version = Column(Integer)
    accept_tpm_hash_algs = Column(JSONPickleType(pickler=json))
    accept_tpm_encryption_algs = Column(JSONPickleType(pickler=json))
    accept_tpm_signing_algs = Column(JSONPickleType(pickler=json))
    hash_alg = Column(String(10))
    enc_alg = Column(String(10))
    sign_alg = Column(String(10))<|MERGE_RESOLUTION|>--- conflicted
+++ resolved
@@ -30,11 +30,6 @@
     tpm_policy = Column(String(1000))
     vtpm_policy = Column(String(1000))
     meta_data = Column(String(200))
-<<<<<<< HEAD
-#    ima_whitelist = Column(String(16150))
-#    ima_whitelist = Column(String)
-=======
->>>>>>> c867e319
     ima_whitelist = Column(Text(429400000))
     revocation_key = Column(String(2800))
     tpm_version = Column(Integer)
