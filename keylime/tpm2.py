--- conflicted
+++ resolved
@@ -135,11 +135,7 @@
 
         if tools_version == "3.2":
             retDict = self.__run("tpm2_getcap -c algorithms")
-<<<<<<< HEAD
-        elif tools_version == "4.0" or tools_version == "4.2" :
-=======
         elif tools_version in ["4.0", "4.2"]:
->>>>>>> 610565d2
             retDict = self.__run("tpm2_getcap algorithms")
 
         output = common.list_convert(retDict['retout'])
@@ -391,11 +387,7 @@
             logger.info("Flushing old ek handle: %s"%hex(current_handle))
             if tools_version == "3.2":
                 retDict = self.__run("tpm2_getcap -c handles-persistent", raiseOnError=False)
-<<<<<<< HEAD
-            elif tools_version == "4.0" or tools_version == "4.2":
-=======
             elif tools_version in ["4.0", "4.2"]:
->>>>>>> 610565d2
                 retDict = self.__run("tpm2_getcap handles-persistent", raiseOnError=False)
             output = retDict['retout']
             reterr = retDict['reterr']
@@ -476,11 +468,7 @@
         if tools_version == "3.2":
             retDict = self.__run("tpm2_takeownership -c", raiseOnError=False)
             retDict = self.__run("tpm2_takeownership -o %s -e %s"%(owner_pw, owner_pw), raiseOnError=False)
-<<<<<<< HEAD
-        elif tools_version == "4.0" or tools_version == "4.2" :
-=======
         elif tools_version in ["4.0", "4.2"]:
->>>>>>> 610565d2
             retDict = self.__run("tpm2_changeauth -c o %s"%(owner_pw), raiseOnError=False)
             retDict = self.__run("tpm2_changeauth -c e %s"%(owner_pw), raiseOnError=False)
 
@@ -490,11 +478,7 @@
             # if we fail, see if already owned with this pw
             if tools_version == "3.2":
                 retDict = self.__run("tpm2_takeownership -o %s -e %s -O %s -E %s"%(owner_pw, owner_pw, owner_pw, owner_pw), raiseOnError=False)
-<<<<<<< HEAD
-            elif tools_version == "4.0" or tools_version == "4.2" :
-=======
             elif tools_version in ["4.0", "4.2"]:
->>>>>>> 610565d2
                 retDict = self.__run("tpm2_changeauth -c o -p %s %s"%(owner_pw, owner_pw), raiseOnError=False)
                 retDict = self.__run("tpm2_changeauth -c e -p %s %s"%(owner_pw, owner_pw), raiseOnError=False)
 
@@ -579,11 +563,7 @@
             if tools_version == "3.2":
                 logger.info("Flushing old ak handle: %s"%hex(aik_handle))
                 retDict = self.__run("tpm2_getcap -c handles-persistent", raiseOnError=False)
-<<<<<<< HEAD
-            elif tools_version == "4.0" or tools_version == "4.2" :
-=======
             elif tools_version in ["4.0", "4.2"]:
->>>>>>> 610565d2
                 logger.info("Flushing old ak handle: %s"%aik_handle)
                 retDict = self.__run("tpm2_getcap handles-persistent", raiseOnError=False)
             output = common.list_convert(retDict['retout'])
@@ -613,11 +593,7 @@
                 if code != tpm_abstract.AbstractTPM.EXIT_SUCESS:
                     if tools_version == "3.2":
                         logger.info("Failed to flush old ak handle: %s.  Code %s"%(hex(aik_handle), str(code)+": "+str(reterr)))
-<<<<<<< HEAD
-                    elif tools_version == "4.0" or tools_version == "4.2" :
-=======
                     elif tools_version in ["4.0", "4.2"]:
->>>>>>> 610565d2
                         logger.info("Failed to flush old ak handle: %s.  Code %s"%(aik_handle, str(code)+": "+str(reterr)))
 
                 self._set_tpm_metadata('aik', None)
@@ -636,11 +612,7 @@
         #make a temp file for the output
         with tempfile.NamedTemporaryFile() as akpubfile:
             secpath = ""
-<<<<<<< HEAD
-            if tools_version == "4.0" or tools_version == "4.2" :
-=======
             if tools_version in ["4.0", "4.2"]:
->>>>>>> 610565d2
                 # ok lets write out the key now
                 secdir = secure_mount.mount() # confirm that storage is still securely mounted
                 secfd, secpath = tempfile.mkstemp(dir=secdir)
@@ -658,11 +630,7 @@
             }
             if tools_version == "3.2":
                 command = "tpm2_getpubak -E {ekhandle} -k 0x81010008 -g {asymalg} -D {hashalg} -s {signalg} -f {akpubfile} -e {epw} -P {apw} -o {opw}".format(**cmdargs)
-<<<<<<< HEAD
-            elif tools_version == "4.0" or tools_version == "4.2" :
-=======
             elif tools_version in ["4.0", "4.2"]:
->>>>>>> 610565d2
                 command = "tpm2_createak -C {ekhandle} -c {aksession} -G {asymalg} -g {hashalg} -s {signalg} -u {akpubfile} -f pem -p {apw} -P {epw}".format(**cmdargs)
             retDict = self.__run(command, outputpaths=akpubfile.name)
             retout = retDict['retout']
@@ -705,11 +673,7 @@
         logger.debug("Flushing keys from TPM...")
         if tools_version == "3.2":
                 retDict = self.__run("tpm2_getcap -c handles-persistent")
-<<<<<<< HEAD
-        elif tools_version == "4.0" or tools_version == "4.2" :
-=======
         elif tools_version in ["4.0", "4.2"]:
->>>>>>> 610565d2
                 retDict = self.__run("tpm2_getcap handles-persistent")
         # retout = retDict['retout']
         retout = common.list_convert(retDict['retout'])
@@ -913,11 +877,7 @@
         vendorStr = None
         if tools_version == "3.2":
             retDict = self.__run("tpm2_getcap -c properties-fixed")
-<<<<<<< HEAD
-        elif tools_version == "4.0" or tools_version == "4.2" :
-=======
         elif tools_version in ["4.0", "4.2"]:
->>>>>>> 610565d2
             retDict = self.__run("tpm2_getcap properties-fixed")
         output = retDict['retout']
         reterr = retDict['reterr']
@@ -1185,11 +1145,7 @@
             hash_alg = self.defaults['hash']
         if tools_version == "3.2":
             output = common.list_convert(self.__run("tpm2_pcrlist")['retout'])
-<<<<<<< HEAD
-        elif tools_version == "4.0" or tools_version == "4.2" :
-=======
         elif tools_version in ["4.0", "4.2"]:
->>>>>>> 610565d2
             output = common.list_convert(self.__run("tpm2_pcrread")['retout'])
 
         jsonout = common.yaml_to_dict(output)
@@ -1246,11 +1202,7 @@
             # Check for RSA EK cert in NVRAM (and get length)
             if tools_version == "3.2":
                 retDict = self.__run("tpm2_nvlist", raiseOnError=False)
-<<<<<<< HEAD
-            elif tools_version == "4.0" or tools_version == "4.2" :
-=======
             elif tools_version in ["4.0", "4.2"]:
->>>>>>> 610565d2
                 retDict = self.__run("tpm2_nvreadpublic", raiseOnError=False)
             output = retDict['retout']
             reterr = retDict['reterr']
@@ -1259,11 +1211,7 @@
             if code != tpm_abstract.AbstractTPM.EXIT_SUCESS:
                 if tools_version == "3.2":
                     raise Exception("tpm2_nvlist for ekcert failed with code "+str(code)+": "+str(reterr))
-<<<<<<< HEAD
-                elif tools_version == "4.0" or tools_version == "4.2" :
-=======
                 elif tools_version in ["4.0", "4.2"]:
->>>>>>> 610565d2
                     raise Exception("tpm2_nvreadpublic for ekcert failed with code "+str(code)+": "+str(reterr))
 
             outjson = common.yaml_to_dict(output)
@@ -1277,11 +1225,7 @@
             # Read the RSA EK cert from NVRAM (DER format)
             if tools_version == "3.2":
                 retDict = self.__run("tpm2_nvread -x 0x1c00002 -s %s -f %s -a 0x01c00002"%(ekcert_size, nvpath.name), raiseOnError=False, outputpaths=nvpath.name)
-<<<<<<< HEAD
-            elif tools_version == "4.0" or tools_version == "4.2" :
-=======
             elif tools_version in ["4.0", "4.2"]:
->>>>>>> 610565d2
                 retDict = self.__run("tpm2_nvread 0x1c00002 -s %s -o %s"%(ekcert_size, nvpath.name), raiseOnError=False, outputpaths=nvpath.name)
             output = common.list_convert(retDict['retout'])
             errout = common.list_convert(retDict['reterr'])
