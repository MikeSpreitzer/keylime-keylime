#!/usr/bin/python

'''
DISTRIBUTION STATEMENT A. Approved for public release: distribution unlimited.

This material is based upon work supported by the Assistant Secretary of Defense for
Research and Engineering under Air Force Contract No. FA8721-05-C-0002 and/or
FA8702-15-D-0001. Any opinions, findings, conclusions or recommendations expressed in this
material are those of the author(s) and do not necessarily reflect the views of the
Assistant Secretary of Defense for Research and Engineering.

Copyright 2015 Massachusetts Institute of Technology.

The software/firmware is provided to you on an As-Is basis

Delivered to the US Government with Unlimited Rights, as defined in DFARS Part
252.227-7013 or 7014 (Feb 2014). Notwithstanding any copyright notice, U.S. Government
rights in this work are defined by DFARS 252.227-7013 or DFARS 252.227-7014 as detailed
above. Use of this work other than as specifically authorized by the U.S. Government may
violate any copyrights that exist in this work.
'''

from urllib.parse import urlparse
import configparser
import base64
import time
<<<<<<< HEAD
=======
import common
import keylime_logging
import registrar_client
>>>>>>> 2d151bc1
import os
import ssl
import socket
import sqlite3

try:
    import simplejson as json
except ImportError:
    raise("Simplejson is mandatory, please install")

from keylime import common
from keylime import keylime_logging
from keylime import registrar_client
from keylime import crypto
from keylime import ca_util
from keylime import revocation_notifier
from keylime import keylime_sqlite
from keylime import tpm_obj
from keylime.tpm_abstract import TPM_Utilities, Hash_Algorithms, Encrypt_Algorithms, Sign_Algorithms

# setup logging
logger = keylime_logging.init_logging('cloudverifier_common')

# setup config
config = configparser.ConfigParser()
config.read(common.CONFIG_FILE)

class CloudAgent_Operational_State:
    REGISTERED = 0
    START = 1
    SAVED = 2
    GET_QUOTE = 3
    GET_QUOTE_RETRY = 4
    PROVIDE_V = 5
    PROVIDE_V_RETRY = 6
    FAILED = 7
    TERMINATED = 8
    INVALID_QUOTE = 9
    TENANT_FAILED = 10

    STR_MAPPINGS = {
        0 : "Registered",
        1 : "Start",
        2 : "Saved",
        3 : "Get Quote",
        4 : "Get Quote (retry)",
        5 : "Provide V",
        6 : "Provide V (retry)",
        7 : "Failed",
        8 : "Terminated",
        9 : "Invalid Quote",
        10 : "Tenant Quote Failed"
    }


class Timer(object):
    def __init__(self, verbose=False):
        self.verbose = verbose

    def __enter__(self):
        self.start = time.time()
        return self

    def __exit__(self, *args):
        self.end = time.time()
        self.secs = self.end - self.start
        self.msecs = self.secs * 1000  # millisecs
        if self.verbose:
            print('elapsed time: %f ms' % self.msecs)

def init_mtls(section='cloud_verifier',generatedir='cv_ca'):
    if not config.getboolean('general',"enable_tls"):
        logger.warning("TLS is currently disabled, keys will be sent in the clear! Should only be used for testing.")
        return None

    logger.info("Setting up TLS...")
    my_cert = config.get(section, 'my_cert')
    ca_cert = config.get(section, 'ca_cert')
    my_priv_key = config.get(section, 'private_key')
    my_key_pw = config.get(section,'private_key_pw')
    tls_dir = config.get(section,'tls_dir')

    if tls_dir =='generate':
        if my_cert!='default' or my_priv_key !='default' or ca_cert !='default':
            raise Exception("To use tls_dir=generate, options ca_cert, my_cert, and private_key must all be set to 'default'")

        if generatedir[0]!='/':
            generatedir =os.path.abspath('%s/%s'%(common.WORK_DIR,generatedir))
        tls_dir = generatedir
        ca_path = "%s/cacert.crt"%(tls_dir)
        if os.path.exists(ca_path):
            logger.info("Existing CA certificate found in %s, not generating a new one"%(tls_dir))
        else:
            logger.info("Generating a new CA in %s and a client certificate for connecting"%tls_dir)
            logger.info("use keylime_ca -d %s to manage this CA"%tls_dir)
            if not os.path.exists(tls_dir):
                os.makedirs(tls_dir,0o700)
            if my_key_pw=='default':
                logger.warning("CAUTION: using default password for CA, please set private_key_pw to a strong password")
            ca_util.setpassword(my_key_pw)
            ca_util.cmd_init(tls_dir)
            ca_util.cmd_mkcert(tls_dir, socket.gethostname())
            ca_util.cmd_mkcert(tls_dir, 'client')

    if tls_dir == 'CV':
        if section !='registrar':
            raise Exception("You only use the CV option to tls_dir for the registrar not %s"%section)
        tls_dir = os.path.abspath('%s/%s'%(common.WORK_DIR,'cv_ca'))
        if not os.path.exists("%s/cacert.crt"%(tls_dir)):
            raise Exception("It appears that the verifier has not yet created a CA and certificates, please run the verifier first")

    # if it is relative path, convert to absolute in WORK_DIR
    if tls_dir[0]!='/':
        tls_dir = os.path.abspath('%s/%s'%(common.WORK_DIR,tls_dir))

    if ca_cert == 'default':
        ca_path = "%s/cacert.crt"%(tls_dir)
    else:
        ca_path = "%s/%s"%(tls_dir,ca_cert)

    if my_cert=='default':
        my_cert = "%s/%s-cert.crt"%(tls_dir,socket.gethostname())
    else:
        my_cert = "%s/%s"%(tls_dir,my_cert)

    if my_priv_key=='default':
        my_priv_key = "%s/%s-private.pem"%(tls_dir,socket.gethostname())
    else:
        my_priv_key = "%s/%s"%(tls_dir,my_priv_key)

    context = ssl.create_default_context(ssl.Purpose.CLIENT_AUTH)
    context.load_verify_locations(cafile=ca_path)
    context.load_cert_chain(certfile=my_cert,keyfile=my_priv_key,password=my_key_pw)
    context.verify_mode = ssl.CERT_REQUIRED
    return context

def process_quote_response(agent, json_response):
    """Validates the response from the Cloud agent.

    This method invokes an Registrar Server call to register, and then check the quote.
    """
    received_public_key = None
    quote = None

    # in case of failure in response content do not continue
    try:
        received_public_key = json_response.get("pubkey",None)
        quote = json_response["quote"]

        ima_measurement_list = json_response.get("ima_measurement_list",None)

        logger.debug("received quote:      %s"%quote)
        logger.debug("for nonce:           %s"%agent['nonce'])
        logger.debug("received public key: %s"%received_public_key)
        logger.debug("received ima_measurement_list    %s"%(ima_measurement_list!=None))
    except Exception:
        return None

    # if no public key provided, then ensure we have cached it
    if received_public_key is None:
        if agent.get('public_key',"") == "" or agent.get('b64_encrypted_V',"")=="":
            logger.error("agent did not provide public key and no key or encrypted_v was cached at CV")
            return False
        agent['provide_V'] = False
        received_public_key = agent['public_key']

    if agent.get('registrar_keys',"") is "":
        registrar_client.init_client_tls(config,'cloud_verifier')
        registrar_keys = registrar_client.getKeys(config.get("general","registrar_ip"),config.get("general","registrar_tls_port"),agent['agent_id'])
        if registrar_keys is None:
            logger.warning("AIK not found in registrar, quote not validated")
            return False
        agent['registrar_keys']  = registrar_keys

    tpm_version = json_response.get('tpm_version')
    tpm = tpm_obj.getTPM(need_hw_tpm=False,tpm_version=tpm_version)
    hash_alg = json_response.get('hash_alg')
    enc_alg = json_response.get('enc_alg')
    sign_alg = json_response.get('sign_alg')

    # Update chosen tpm and algorithms
    agent['tpm_version'] = tpm_version
    agent['hash_alg'] = hash_alg
    agent['enc_alg'] = enc_alg
    agent['sign_alg'] = sign_alg

    # Ensure hash_alg is in accept_tpm_hash_alg list
    if not Hash_Algorithms.is_accepted(hash_alg, agent['accept_tpm_hash_algs']):
        raise Exception("TPM Quote is using an unaccepted hash algorithm: %s"%hash_alg)

    # Ensure enc_alg is in accept_tpm_encryption_algs list
    if not Encrypt_Algorithms.is_accepted(enc_alg, agent['accept_tpm_encryption_algs']):
        raise Exception("TPM Quote is using an unaccepted encryption algorithm: %s"%enc_alg)

    # Ensure sign_alg is in accept_tpm_encryption_algs list
    if not Sign_Algorithms.is_accepted(sign_alg, agent['accept_tpm_signing_algs']):
        raise Exception("TPM Quote is using an unaccepted signing algorithm: %s"%sign_alg)

    if tpm.is_deep_quote(quote):
        validQuote = tpm.check_deep_quote(agent['nonce'],
                                                received_public_key,
                                                quote,
                                                agent['registrar_keys']['aik'],
                                                agent['registrar_keys']['provider_keys']['aik'],
                                                agent['vtpm_policy'],
                                                agent['tpm_policy'],
                                                ima_measurement_list,
                                                agent['ima_whitelist'])
    else:
        validQuote = tpm.check_quote(agent['nonce'],
                                           received_public_key,
                                           quote,
                                           agent['registrar_keys']['aik'],
                                           agent['tpm_policy'],
                                           ima_measurement_list,
                                           agent['ima_whitelist'],
                                           hash_alg)
    if not validQuote:
        return False

    # set a flag so that we know that the agent was verified once.
    # we only issue notifications for agents that were at some point good
    agent['first_verified']=True

    # has public key changed? if so, clear out b64_encrypted_V, it is no longer valid
    if received_public_key != agent.get('public_key',""):
        agent['public_key'] = received_public_key
        agent['b64_encrypted_V'] = ""
        agent['provide_V'] = True

    # ok we're done
    return validQuote


def prepare_v(agent):
    # be very careful printing K, U, or V as they leak in logs stored on unprotected disks
    if common.INSECURE_DEBUG:
        logger.debug("b64_V (non encrypted): " + agent['v'])

    if agent.get('b64_encrypted_V',"") !="":
        b64_encrypted_V = agent['b64_encrypted_V']
        logger.debug("Re-using cached encrypted V")
    else:
        # encrypt V with the public key
        b64_encrypted_V = base64.b64encode(crypto.rsa_encrypt(crypto.rsa_import_pubkey(agent['public_key']),base64.b64decode(agent['v'])))
        agent['b64_encrypted_V'] = b64_encrypted_V

    # logger.debug("b64_encrypted_V:" + b64_encrypted_V)
    post_data = {
              'encrypted_key': b64_encrypted_V
            }
    v_json_message = json.dumps(post_data)
    return v_json_message

def prepare_get_quote(agent):
    """This method encapsulates the action required to invoke a quote request on the Cloud Agent.

    This method is part of the polling loop of the thread launched on Tenant POST.
    """
    agent['nonce'] = TPM_Utilities.random_password(20)

    params = {
        'nonce': agent['nonce'],
        'mask': agent['tpm_policy']['mask'],
        'vmask': agent['vtpm_policy']['mask'],
        }

    return params

def process_get_status(agent):
    if isinstance(agent['ima_whitelist'],dict) and 'whitelist' in agent['ima_whitelist']:
        wl_len = len(agent['ima_whitelist']['whitelist'])
    else:
        wl_len = 0
    response = {'operational_state':agent['operational_state'],
                'v':agent['v'],
                'ip':agent['ip'],
                'port':agent['port'],
                'tpm_policy':agent['tpm_policy'],
                'vtpm_policy':agent['vtpm_policy'],
                'metadata':agent['metadata'],
                'ima_whitelist_len':wl_len,
                'tpm_version':agent['tpm_version'],
                'accept_tpm_hash_algs':agent['accept_tpm_hash_algs'],
                'accept_tpm_encryption_algs':agent['accept_tpm_encryption_algs'],
                'accept_tpm_signing_algs':agent['accept_tpm_signing_algs'],
                'hash_alg':agent['hash_alg'],
                'enc_alg':agent['enc_alg'],
                'sign_alg':agent['sign_alg'],
                }
    return response

def get_query_tag_value(path, query_tag):
    """This is a utility method to query for specific the http parameters in the uri.

    Returns the value of the parameter, or None if not found."""
    data = { }
    parsed_path = urlparse(path)
    query_tokens = parsed_path.query.split('&')
    # find the 'ids' query, there can only be one
    for tok in query_tokens:
        query_tok = tok.split('=')
        query_key = query_tok[0]
        if query_key is not None and query_key == query_tag:
            # ids tag contains a comma delimited list of ids
            data[query_tag] = query_tok[1]
            break
    return data.get(query_tag,None)

# sign a message with revocation key.  telling of verification problem
def notifyError(agent,msgtype='revocation'):
    if not config.getboolean('cloud_verifier', 'revocation_notifier'):
        return

    # prepare the revocation message:
    revocation = {
                'type':msgtype,
                'ip':agent['ip'],
                'port':agent['port'],
                'tpm_policy':agent['tpm_policy'],
                'vtpm_policy':agent['vtpm_policy'],
                'metadata':agent['metadata'],
                }

    revocation['event_time'] = time.asctime()
    tosend={'msg': json.dumps(revocation).encode('utf-8')}

    #also need to load up private key for signing revocations
    if agent['revocation_key']!="":
        global signing_key
        signing_key = crypto.rsa_import_privkey(agent['revocation_key'])
        tosend['signature']=crypto.rsa_sign(signing_key,tosend['msg'])

        #print "verified? %s"%crypto.rsa_verify(signing_key, tosend['signature'], tosend['revocation'])
    else:
        tosend['siganture']="none"

    revocation_notifier.notify(tosend)

# ===== sqlite stuff =====
def init_db(db_filename):

    # in the form key, SQL type

    cols_db = {
        'agent_id': 'TEXT PRIMARY_KEY',
        'v': 'TEXT',
        'ip': 'TEXT',
        'port': 'INT',
        'operational_state': 'INT',
        'public_key': 'TEXT',
        'tpm_policy' : 'TEXT',
        'vtpm_policy' : 'TEXT',
        'metadata' : 'TEXT',
        'ima_whitelist' : 'TEXT',
        'revocation_key': 'TEXT',
        'tpm_version': 'INT',
        'accept_tpm_hash_algs': 'TEXT',
        'accept_tpm_encryption_algs': 'TEXT',
        'accept_tpm_signing_algs': 'TEXT',
        'hash_alg': 'TEXT',
        'enc_alg': 'TEXT',
        'sign_alg': 'TEXT',
        }

    # these are the columns that contain json data and need marshalling
    json_cols_db = ['tpm_policy','vtpm_policy','metadata','ima_whitelist','accept_tpm_hash_algs', 'accept_tpm_encryption_algs', 'accept_tpm_signing_algs']

    # in the form key : default value
    exclude_db = {
        'registrar_keys': '',
        'nonce': '',
        'b64_encrypted_V': '',
        'provide_V': True,
        'num_retries': 0,
        'pending_event': None,
        'first_verified':False,
        }
    return keylime_sqlite.KeylimeDB(db_filename,cols_db,json_cols_db,exclude_db)
<|MERGE_RESOLUTION|>--- conflicted
+++ resolved
@@ -24,12 +24,6 @@
 import configparser
 import base64
 import time
-<<<<<<< HEAD
-=======
-import common
-import keylime_logging
-import registrar_client
->>>>>>> 2d151bc1
 import os
 import ssl
 import socket
@@ -408,4 +402,4 @@
         'pending_event': None,
         'first_verified':False,
         }
-    return keylime_sqlite.KeylimeDB(db_filename,cols_db,json_cols_db,exclude_db)
+    return keylime_sqlite.KeylimeDB(db_filename,cols_db,json_cols_db,exclude_db)