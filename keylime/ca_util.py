--- conflicted
+++ resolved
@@ -313,12 +313,8 @@
 
         write_private(priv)
 
-<<<<<<< HEAD
-        if os.stat('cacrl.der').st_size :
-=======
         # write out the CRL to the disk
         if os.stat('cacrl.der').st_size:
->>>>>>> 561a5b06
             with open('cacrl.der', 'wb') as f:
                 f.write(crl)
             convert_crl_to_pem("cacrl.der", "cacrl.pem")
@@ -378,17 +374,11 @@
             logger.info("checking CRL for expiration every hour")
             while True:
                 try:
-<<<<<<< HEAD
-                    if os.path.exists('cacrl.der') and os.stat('cacrl.der').st_size :
-                        retout = cmd_exec.run(
-                            "openssl crl -inform der -in cacrl.der -text -noout", lock=False)['retout']
-=======
                     if (os.path.exists('cacrl.der') and
                             os.stat('cacrl.der').st_size):
                         cmd = ('openssl', 'crl', '-inform', 'der', '-in',
                                'cacrl.der', '-text', '-noout')
                         retout = cmd_exec.run(cmd, lock=False)['retout']
->>>>>>> 561a5b06
                         for line in retout:
                             line = line.strip()
                             if line.startswith(b"Next Update:"):
